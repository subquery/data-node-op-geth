// Copyright 2014 The go-ethereum Authors
// This file is part of the go-ethereum library.
//
// The go-ethereum library is free software: you can redistribute it and/or modify
// it under the terms of the GNU Lesser General Public License as published by
// the Free Software Foundation, either version 3 of the License, or
// (at your option) any later version.
//
// The go-ethereum library is distributed in the hope that it will be useful,
// but WITHOUT ANY WARRANTY; without even the implied warranty of
// MERCHANTABILITY or FITNESS FOR A PARTICULAR PURPOSE. See the
// GNU Lesser General Public License for more details.
//
// You should have received a copy of the GNU Lesser General Public License
// along with the go-ethereum library. If not, see <http://www.gnu.org/licenses/>.

package filters

import (
	"context"
	"errors"
	"math"
	"math/big"
	"slices"

	"github.com/ethereum/go-ethereum/common"
	"github.com/ethereum/go-ethereum/core/bloombits"
	"github.com/ethereum/go-ethereum/core/types"
	"github.com/ethereum/go-ethereum/rpc"
)

// Filter can be used to retrieve and filter logs.
type Filter struct {
	sys *FilterSystem

	addresses []common.Address
	topics    [][]common.Hash

	block             *common.Hash // Block hash if filtering a single block
	begin, end, limit int64        // Range interval if filtering multiple blocks

	childFilters []*Filter

	matcher *bloombits.Matcher
}

// NewRangeFilter creates a new filter which uses a bloom filter on blocks to
// figure out whether a particular block is interesting or not.
func (sys *FilterSystem) NewRangeFilter(begin, end int64, addresses []common.Address, topics [][]common.Hash) *Filter {
	return sys.NewRangeFilterWithLimit(begin, end, 0, addresses, topics)
}

// NewRangeFilter creates a new filter which uses a bloom filter on blocks to
// figure out whether a particular block is interesting or not.
func (sys *FilterSystem) NewRangeFilterWithLimit(begin, end, limit int64, addresses []common.Address, topics [][]common.Hash) *Filter {
	// Flatten the address and topic filter clauses into a single bloombits filter
	// system. Since the bloombits are not positional, nil topics are permitted,
	// which get flattened into a nil byte slice.
	var filters [][][]byte
	if len(addresses) > 0 {
		filter := make([][]byte, len(addresses))
		for i, address := range addresses {
			filter[i] = address.Bytes()
		}
		filters = append(filters, filter)
	}
	for _, topicList := range topics {
		filter := make([][]byte, len(topicList))
		for i, topic := range topicList {
			filter[i] = topic.Bytes()
		}
		filters = append(filters, filter)
	}
	size, _ := sys.backend.BloomStatus()

	// Create a generic filter and convert it into a range filter
	filter := newFilter(sys, addresses, topics)

	filter.matcher = bloombits.NewMatcher(size, filters)
	filter.begin = begin
	filter.end = end
	filter.limit = limit

	return filter
}

func (sys *FilterSystem) NewBatchRangeFilter(filters []*Filter) (*Filter, error) {
	if len(filters) == 0 {
		return nil, errors.New("At least one filter is required")
	}

	var begin, end, limit int64
	var addresses []common.Address
	var topics [][]common.Hash

	for _, f := range filters {
		if f.block != nil {
			return nil, errors.New("Cannot batch with range filter")
		}
		if begin == 0 {
			begin = f.begin
		} else {
			begin = int64(math.Min(float64(begin), float64(f.begin)))
		}
		end = int64(math.Max(float64(end), float64(f.end)))
		limit = int64(math.Max(float64(limit), float64(f.limit)))
		addresses = append(addresses, f.addresses...)
		topics = zipTopics(topics, f.topics)
	}

	batched := sys.NewRangeFilterWithLimit(begin, end, limit, addresses, topics)
	batched.childFilters = filters

	return batched, nil
}

// NewBlockFilter creates a new filter which directly inspects the contents of
// a block to figure out whether it is interesting or not.
func (sys *FilterSystem) NewBlockFilter(block common.Hash, addresses []common.Address, topics [][]common.Hash) *Filter {
	// Create a generic filter and convert it into a block filter
	filter := newFilter(sys, addresses, topics)
	filter.block = &block
	return filter
}

// newFilter creates a generic filter that can either filter based on a block hash,
// or based on range queries. The search criteria needs to be explicitly set.
func newFilter(sys *FilterSystem, addresses []common.Address, topics [][]common.Hash) *Filter {
	return &Filter{
		sys:       sys,
		addresses: addresses,
		topics:    topics,
	}
}

// Logs searches the blockchain for matching log entries, returning all from the
// first block that contains matches, updating the start of the filter accordingly.
func (f *Filter) Logs(ctx context.Context) ([]*types.Log, error) {
	// If we're doing singleton block filtering, execute and return
	if f.block != nil {
		header, err := f.sys.backend.HeaderByHash(ctx, *f.block)
		if err != nil {
			return nil, err
		}
		if header == nil {
			return nil, errors.New("unknown block")
		}
		return f.blockLogs(ctx, header)
	}

	// Disallow pending logs.
	if f.begin == rpc.PendingBlockNumber.Int64() || f.end == rpc.PendingBlockNumber.Int64() {
		return nil, errPendingLogsUnsupported
	}

	var err error
	// range query need to resolve the special begin/end block number
	if f.begin, err = resolveSpecial(f.sys, ctx, f.begin); err != nil {
		return nil, err
	}
	if f.end, err = resolveSpecial(f.sys, ctx, f.end); err != nil {
		return nil, err
	}

	var limitChan = make(chan bool, 1)
	defer close(limitChan)

	logChan, errChan := f.rangeLogsAsync(ctx, limitChan)
	var logs []*types.Log

	// Checks whether the new logs are over the limit, if they are we don't append the new logs
	var checkLimit = func(newLogs ...*types.Log) bool {
		if f.limit == 0 {
			return false
		}

		// Shortcut to check limit, if we have less tx than the limit there is no need to check unique blocks
		if len(logs) < int(f.limit) {
			return false
		}

		blocks := map[uint64]bool{}
		for _, log := range logs {
			blocks[log.BlockNumber] = true
		}

		for _, log := range newLogs {
			blocks[log.BlockNumber] = true
		}

		if len(blocks) > int(f.limit) {
			return true
		}

		return false
	}

	for {
		select {
		case log := <-logChan:
			if checkLimit(log) {
				limitChan <- true
				return logs, nil
			}
			logs = append(logs, log)
		case err := <-errChan:
<<<<<<< HEAD
			if err != nil {
				// if an error occurs during extraction, we do return the extracted data
				return logs, err
			}
			// Append the pending ones
			if endPending {
				pendingLogs := f.pendingLogs()
				if checkLimit(pendingLogs...) {
					limitChan <- true

					// Append any logs that are from the last block
					for _, log := range pendingLogs {
						if log.BlockNumber <= logs[len(logs)-1].BlockNumber {
							logs = append(logs, log)
						} else {
							break
						}
					}
					return logs, nil
				}
				logs = append(logs, pendingLogs...)
			}
			return logs, nil
=======
			return logs, err
>>>>>>> 3dd9b027
		}
	}
}

// rangeLogsAsync retrieves block-range logs that match the filter criteria asynchronously,
// it creates and returns two channels: one for delivering log data, and one for reporting errors.
func (f *Filter) rangeLogsAsync(ctx context.Context, limitChan chan bool) (chan *types.Log, chan error) {
	var (
		logChan = make(chan *types.Log)
		errChan = make(chan error)
	)

	go func() {
		defer func() {
			close(errChan)
			close(logChan)
		}()

		// Gather all indexed logs, and finish with non indexed ones
		var (
			end            = uint64(f.end)
			size, sections = f.sys.backend.BloomStatus()
			err            error
		)
		if indexed := sections * size; indexed > uint64(f.begin) {
			if indexed > end {
				indexed = end + 1
			}
			if err = f.indexedLogs(ctx, indexed-1, logChan, limitChan); err != nil {
				errChan <- err
				return
			}
		}

		if err := f.unindexedLogs(ctx, end, logChan, limitChan); err != nil {
			errChan <- err
			return
		}

		errChan <- nil
	}()

	return logChan, errChan
}

// indexedLogs returns the logs matching the filter criteria based on the bloom
// bits indexed available locally or via the network.
func (f *Filter) indexedLogs(ctx context.Context, end uint64, logChan chan *types.Log, limitChan chan bool) error {
	// Create a matcher session and request servicing from the backend
	matches := make(chan uint64, 64)

	session, err := f.matcher.Start(ctx, uint64(f.begin), end, matches)
	if err != nil {
		return err
	}
	defer session.Close()

	f.sys.backend.ServiceFilter(ctx, session)

	for {
		select {
		case number, ok := <-matches:
			// Abort if all matches have been fulfilled
			if !ok {
				err := session.Error()
				if err == nil {
					f.begin = int64(end) + 1
				}
				return err
			}
			f.begin = int64(number) + 1

			// Retrieve the suggested block and pull any truly matching logs
			header, err := f.sys.backend.HeaderByNumber(ctx, rpc.BlockNumber(number))
			if header == nil || err != nil {
				return err
			}
			found, err := f.checkMatches(ctx, header)
			if err != nil {
				return err
			}
			for _, log := range found {
				logChan <- log
			}
		case <-limitChan:
			return nil
		case <-ctx.Done():
			return ctx.Err()
		}
	}
}

// unindexedLogs returns the logs matching the filter criteria based on raw block
// iteration and bloom matching.
func (f *Filter) unindexedLogs(ctx context.Context, end uint64, logChan chan *types.Log, limitChan chan bool) error {
	for ; f.begin <= int64(end); f.begin++ {
		header, err := f.sys.backend.HeaderByNumber(ctx, rpc.BlockNumber(f.begin))
		if header == nil || err != nil {
			return err
		}
		found, err := f.blockLogs(ctx, header)
		if err != nil {
			return err
		}
		for _, log := range found {
			select {
			case logChan <- log:
			case <-ctx.Done():
				return ctx.Err()
			case <-limitChan:
				return nil
			}
		}
	}
	return nil
}

// blockLogs returns the logs matching the filter criteria within a single block.
func (f *Filter) blockLogs(ctx context.Context, header *types.Header) ([]*types.Log, error) {
	if bloomFilter(header.Bloom, f.addresses, f.topics) {
		return f.checkMatches(ctx, header)
	}
	return nil, nil
}

// checkMatches checks if the receipts belonging to the given header contain any log events that
// match the filter criteria. This function is called when the bloom filter signals a potential match.
// skipFilter signals all logs of the given block are requested.
func (f *Filter) checkMatches(ctx context.Context, header *types.Header) ([]*types.Log, error) {
	hash := header.Hash()
	// Logs in cache are partially filled with context data
	// such as tx index, block hash, etc.
	// Notably tx hash is NOT filled in because it needs
	// access to block body data.
	cached, err := f.sys.cachedLogElem(ctx, hash, header.Number.Uint64())
	if err != nil {
		return nil, err
	}
	logs := f.childFilterLogs(cached.logs)
	if len(logs) == 0 {
		return nil, nil
	}
	// Most backends will deliver un-derived logs, but check nevertheless.
	if len(logs) > 0 && logs[0].TxHash != (common.Hash{}) {
		return logs, nil
	}

	body, err := f.sys.cachedGetBody(ctx, cached, hash, header.Number.Uint64())
	if err != nil {
		return nil, err
	}
	for i, log := range logs {
		// Copy log not to modify cache elements
		logcopy := *log
		logcopy.TxHash = body.Transactions[logcopy.TxIndex].Hash()
		logs[i] = &logcopy
	}
	return logs, nil
}

<<<<<<< HEAD
// pendingLogs returns the logs matching the filter criteria within the pending block.
func (f *Filter) pendingLogs() []*types.Log {
	block, receipts := f.sys.backend.PendingBlockAndReceipts()
	if block == nil || receipts == nil {
		return nil
	}
	if bloomFilter(block.Bloom(), f.addresses, f.topics) {
		var unfiltered []*types.Log
		for _, r := range receipts {
			unfiltered = append(unfiltered, r.Logs...)
		}
		return f.childFilterLogs(unfiltered)
	}
	return nil
}

// includes returns true if the element is present in the list.
func includes[T comparable](things []T, element T) bool {
	for _, thing := range things {
		if thing == element {
			return true
		}
	}
	return false
}

func includesFn[T any](things []T, matcher func(thing T) bool) bool {
	for _, thing := range things {
		if matcher(thing) {
			return true
		}
	}
	return false
}

func (f *Filter) childFilterLogs(logs []*types.Log) []*types.Log {
	if f.childFilters == nil || len(f.childFilters) == 0 {
		return filterLogs(logs, nil, nil, f.addresses, f.topics)
	}

	var ret []*types.Log
	for _, log := range logs {
		for _, f := range f.childFilters {
			if filterLog(log, nil, nil, f.addresses, f.topics) {
				ret = append(ret, log)
				// Break the inner loop
				break
=======
// filterLogs creates a slice of logs matching the given criteria.
func filterLogs(logs []*types.Log, fromBlock, toBlock *big.Int, addresses []common.Address, topics [][]common.Hash) []*types.Log {
	var check = func(log *types.Log) bool {
		if fromBlock != nil && fromBlock.Int64() >= 0 && fromBlock.Uint64() > log.BlockNumber {
			return false
		}
		if toBlock != nil && toBlock.Int64() >= 0 && toBlock.Uint64() < log.BlockNumber {
			return false
		}
		if len(addresses) > 0 && !slices.Contains(addresses, log.Address) {
			return false
		}
		// If the to filtered topics is greater than the amount of topics in logs, skip.
		if len(topics) > len(log.Topics) {
			return false
		}
		for i, sub := range topics {
			if len(sub) == 0 {
				continue // empty rule set == wildcard
			}
			if !slices.Contains(sub, log.Topics[i]) {
				return false
>>>>>>> 3dd9b027
			}
		}
	}
	return ret
}

// filterLogs creates a slice of logs matching the given criteria.
func filterLogs(logs []*types.Log, fromBlock, toBlock *big.Int, addresses []common.Address, topics [][]common.Hash) []*types.Log {
	var ret []*types.Log
	for _, log := range logs {
		if filterLog(log, fromBlock, toBlock, addresses, topics) {
			ret = append(ret, log)
		}
	}
	return ret
}

func filterLog(log *types.Log, fromBlock, toBlock *big.Int, addresses []common.Address, topics [][]common.Hash) bool {
	if fromBlock != nil && fromBlock.Int64() >= 0 && fromBlock.Uint64() > log.BlockNumber {
		return false
	}
	if toBlock != nil && toBlock.Int64() >= 0 && toBlock.Uint64() < log.BlockNumber {
		return false
	}
	if len(addresses) > 0 && !includes(addresses, log.Address) {
		return false
	}
	// If the to filtered topics is greater than the amount of topics in logs, skip.
	if len(topics) > len(log.Topics) {
		return false
	}
	for i, sub := range topics {
		if len(sub) == 0 {
			continue // empty rule set == wildcard
		}
		if !includes(sub, log.Topics[i]) {
			return false
		}
	}
	return true
}

func bloomFilter(bloom types.Bloom, addresses []common.Address, topics [][]common.Hash) bool {
	if len(addresses) > 0 {
		var included bool
		for _, addr := range addresses {
			if types.BloomLookup(bloom, addr) {
				included = true
				break
			}
		}
		if !included {
			return false
		}
	}

	for _, sub := range topics {
		included := len(sub) == 0 // empty rule set == wildcard
		for _, topic := range sub {
			if types.BloomLookup(bloom, topic) {
				included = true
				break
			}
		}
		if !included {
			return false
		}
	}
	return true
}

func resolveSpecial(sys *FilterSystem, ctx context.Context, number int64) (int64, error) {
	var hdr *types.Header
	switch number {
	case rpc.LatestBlockNumber.Int64(), rpc.PendingBlockNumber.Int64():
		// we should return head here since we've already captured
		// that we need to get the pending logs in the pending boolean above
		hdr, _ = sys.backend.HeaderByNumber(ctx, rpc.LatestBlockNumber)
		if hdr == nil {
			return 0, errors.New("latest header not found")
		}
	case rpc.FinalizedBlockNumber.Int64():
		hdr, _ = sys.backend.HeaderByNumber(ctx, rpc.FinalizedBlockNumber)
		if hdr == nil {
			return 0, errors.New("finalized header not found")
		}
	case rpc.SafeBlockNumber.Int64():
		hdr, _ = sys.backend.HeaderByNumber(ctx, rpc.SafeBlockNumber)
		if hdr == nil {
			return 0, errors.New("safe header not found")
		}
	default:
		return number, nil
	}
	return hdr.Number.Int64(), nil
}

// Function to zip two arrays of arrays
func zipTopics(topics1, topics2 [][]common.Hash) [][]common.Hash {
	// Ensure both arrays have the same length
	minLen := len(topics1)
	if len(topics2) < minLen {
		minLen = len(topics2)
	}

	// Initialize the zipped array
	zipped := make([][]common.Hash, minLen)

	// Zip the arrays
	for i := 0; i < minLen; i++ {
		zipped[i] = make([]common.Hash, len(topics1[i])+len(topics2[i]))
		copy(zipped[i], topics1[i])
		copy(zipped[i][len(topics1[i]):], topics2[i])
	}

	return zipped
}<|MERGE_RESOLUTION|>--- conflicted
+++ resolved
@@ -21,7 +21,6 @@
 	"errors"
 	"math"
 	"math/big"
-	"slices"
 
 	"github.com/ethereum/go-ethereum/common"
 	"github.com/ethereum/go-ethereum/core/bloombits"
@@ -204,33 +203,7 @@
 			}
 			logs = append(logs, log)
 		case err := <-errChan:
-<<<<<<< HEAD
-			if err != nil {
-				// if an error occurs during extraction, we do return the extracted data
-				return logs, err
-			}
-			// Append the pending ones
-			if endPending {
-				pendingLogs := f.pendingLogs()
-				if checkLimit(pendingLogs...) {
-					limitChan <- true
-
-					// Append any logs that are from the last block
-					for _, log := range pendingLogs {
-						if log.BlockNumber <= logs[len(logs)-1].BlockNumber {
-							logs = append(logs, log)
-						} else {
-							break
-						}
-					}
-					return logs, nil
-				}
-				logs = append(logs, pendingLogs...)
-			}
-			return logs, nil
-=======
 			return logs, err
->>>>>>> 3dd9b027
 		}
 	}
 }
@@ -391,23 +364,6 @@
 	return logs, nil
 }
 
-<<<<<<< HEAD
-// pendingLogs returns the logs matching the filter criteria within the pending block.
-func (f *Filter) pendingLogs() []*types.Log {
-	block, receipts := f.sys.backend.PendingBlockAndReceipts()
-	if block == nil || receipts == nil {
-		return nil
-	}
-	if bloomFilter(block.Bloom(), f.addresses, f.topics) {
-		var unfiltered []*types.Log
-		for _, r := range receipts {
-			unfiltered = append(unfiltered, r.Logs...)
-		}
-		return f.childFilterLogs(unfiltered)
-	}
-	return nil
-}
-
 // includes returns true if the element is present in the list.
 func includes[T comparable](things []T, element T) bool {
 	for _, thing := range things {
@@ -439,30 +395,6 @@
 				ret = append(ret, log)
 				// Break the inner loop
 				break
-=======
-// filterLogs creates a slice of logs matching the given criteria.
-func filterLogs(logs []*types.Log, fromBlock, toBlock *big.Int, addresses []common.Address, topics [][]common.Hash) []*types.Log {
-	var check = func(log *types.Log) bool {
-		if fromBlock != nil && fromBlock.Int64() >= 0 && fromBlock.Uint64() > log.BlockNumber {
-			return false
-		}
-		if toBlock != nil && toBlock.Int64() >= 0 && toBlock.Uint64() < log.BlockNumber {
-			return false
-		}
-		if len(addresses) > 0 && !slices.Contains(addresses, log.Address) {
-			return false
-		}
-		// If the to filtered topics is greater than the amount of topics in logs, skip.
-		if len(topics) > len(log.Topics) {
-			return false
-		}
-		for i, sub := range topics {
-			if len(sub) == 0 {
-				continue // empty rule set == wildcard
-			}
-			if !slices.Contains(sub, log.Topics[i]) {
-				return false
->>>>>>> 3dd9b027
 			}
 		}
 	}
