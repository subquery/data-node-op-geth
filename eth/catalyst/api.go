--- conflicted
+++ resolved
@@ -378,13 +378,10 @@
 			Random:       payloadAttributes.Random,
 			Withdrawals:  payloadAttributes.Withdrawals,
 			BeaconRoot:   payloadAttributes.BeaconRoot,
-<<<<<<< HEAD
 			NoTxPool:     payloadAttributes.NoTxPool,
 			Transactions: transactions,
 			GasLimit:     payloadAttributes.GasLimit,
-=======
 			Version:      payloadVersion,
->>>>>>> 8f7eb9cc
 		}
 		id := args.Id()
 		// If we already are busy generating this work, then we do not need
