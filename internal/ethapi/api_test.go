--- conflicted
+++ resolved
@@ -784,15 +784,8 @@
 func (b testBackend) SubscribeLogsEvent(ch chan<- []*types.Log) event.Subscription {
 	panic("implement me")
 }
-<<<<<<< HEAD
-func (b testBackend) SubscribePendingLogsEvent(ch chan<- []*types.Log) event.Subscription {
-	panic("implement me")
-}
 func (b testBackend) BloomStatus() (uint64, uint64)   { panic("implement me") }
 func (b testBackend) TxBloomStatus() (uint64, uint64) { panic("implement me") }
-=======
-func (b testBackend) BloomStatus() (uint64, uint64) { panic("implement me") }
->>>>>>> 3dd9b027
 func (b testBackend) ServiceFilter(ctx context.Context, session *bloombits.MatcherSession) {
 	panic("implement me")
 }
