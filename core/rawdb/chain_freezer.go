// Copyright 2022 The go-ethereum Authors
// This file is part of the go-ethereum library.
//
// The go-ethereum library is free software: you can redistribute it and/or modify
// it under the terms of the GNU Lesser General Public License as published by
// the Free Software Foundation, either version 3 of the License, or
// (at your option) any later version.
//
// The go-ethereum library is distributed in the hope that it will be useful,
// but WITHOUT ANY WARRANTY; without even the implied warranty of
// MERCHANTABILITY or FITNESS FOR A PARTICULAR PURPOSE. See the
// GNU Lesser General Public License for more details.
//
// You should have received a copy of the GNU Lesser General Public License
// along with the go-ethereum library. If not, see <http://www.gnu.org/licenses/>.

package rawdb

import (
	"errors"
	"fmt"
	"sync"
	"time"

	"github.com/ethereum/go-ethereum/common"
	"github.com/ethereum/go-ethereum/ethdb"
	"github.com/ethereum/go-ethereum/log"
	"github.com/ethereum/go-ethereum/params"
)

const (
	// freezerRecheckInterval is the frequency to check the key-value database for
	// chain progression that might permit new blocks to be frozen into immutable
	// storage.
	freezerRecheckInterval = time.Minute

	// freezerBatchLimit is the maximum number of blocks to freeze in one batch
	// before doing an fsync and deleting it from the key-value store.
	freezerBatchLimit = 30000
)

// chainFreezer is a wrapper of chain ancient store with additional chain freezing
// feature. The background thread will keep moving ancient chain segments from
// key-value database to flat files for saving space on live database.
type chainFreezer struct {
	ethdb.AncientStore // Ancient store for storing cold chain segment

	quit    chan struct{}
	wg      sync.WaitGroup
	trigger chan chan struct{} // Manual blocking freeze trigger, test determinism
}

// newChainFreezer initializes the freezer for ancient chain segment.
//
//   - if the empty directory is given, initializes the pure in-memory
//     state freezer (e.g. dev mode).
//   - if non-empty directory is given, initializes the regular file-based
//     state freezer.
func newChainFreezer(datadir string, namespace string, readonly bool) (*chainFreezer, error) {
	var (
		err     error
		freezer ethdb.AncientStore
	)
	if datadir == "" {
		freezer = NewMemoryFreezer(readonly, chainFreezerNoSnappy)
	} else {
		freezer, err = NewFreezer(datadir, namespace, readonly, freezerTableSize, chainFreezerNoSnappy)
	}
	if err != nil {
		return nil, err
	}
	return &chainFreezer{
		AncientStore: freezer,
		quit:         make(chan struct{}),
		trigger:      make(chan chan struct{}),
	}, nil
}

// Close closes the chain freezer instance and terminates the background thread.
func (f *chainFreezer) Close() error {
	select {
	case <-f.quit:
	default:
		close(f.quit)
	}
	f.wg.Wait()
	return f.AncientStore.Close()
}

// readHeadNumber returns the number of chain head block. 0 is returned if the
// block is unknown or not available yet.
func (f *chainFreezer) readHeadNumber(db ethdb.KeyValueReader) uint64 {
	hash := ReadHeadBlockHash(db)
	if hash == (common.Hash{}) {
		log.Error("Head block is not reachable")
		return 0
	}
	number := ReadHeaderNumber(db, hash)
	if number == nil {
		log.Error("Number of head block is missing")
		return 0
	}
	return *number
}

// readFinalizedNumber returns the number of finalized block. 0 is returned
// if the block is unknown or not available yet.
func (f *chainFreezer) readFinalizedNumber(db ethdb.KeyValueReader) uint64 {
	hash := ReadFinalizedBlockHash(db)
	if hash == (common.Hash{}) {
		return 0
	}
	number := ReadHeaderNumber(db, hash)
	if number == nil {
		log.Error("Number of finalized block is missing")
		return 0
	}
	return *number
}

// freezeThreshold returns the threshold for chain freezing. It's determined
// by formula: max(finality, HEAD-params.FullImmutabilityThreshold).
func (f *chainFreezer) freezeThreshold(db ethdb.KeyValueReader) (uint64, error) {
	var (
		head      = f.readHeadNumber(db)
		final     = f.readFinalizedNumber(db)
		headLimit uint64
	)
	if head > params.FullImmutabilityThreshold {
		headLimit = head - params.FullImmutabilityThreshold
	}
	if final == 0 && headLimit == 0 {
		return 0, errors.New("freezing threshold is not available")
	}
	if final > headLimit {
		return final, nil
	}
	return headLimit, nil
}

// freeze is a background thread that periodically checks the blockchain for any
// import progress and moves ancient data from the fast database into the freezer.
//
// This functionality is deliberately broken off from block importing to avoid
// incurring additional data shuffling delays on block propagation.
func (f *chainFreezer) freeze(db ethdb.KeyValueStore) {
	var (
		backoff   bool
		triggered chan struct{} // Used in tests
		nfdb      = &nofreezedb{KeyValueStore: db}
	)
	timer := time.NewTimer(freezerRecheckInterval)
	defer timer.Stop()

	for {
		select {
		case <-f.quit:
			log.Info("Freezer shutting down")
			return
		default:
		}
		if backoff {
			// If we were doing a manual trigger, notify it
			if triggered != nil {
				triggered <- struct{}{}
				triggered = nil
			}
			select {
			case <-timer.C:
				backoff = false
				timer.Reset(freezerRecheckInterval)
			case triggered = <-f.trigger:
				backoff = false
			case <-f.quit:
				return
			}
		}
		threshold, err := f.freezeThreshold(nfdb)
		if err != nil {
			backoff = true
			log.Debug("Current full block not old enough to freeze", "err", err)
			continue
		}
		frozen, _ := f.Ancients() // no error will occur, safe to ignore

		// Short circuit if the blocks below threshold are already frozen.
		if frozen != 0 && frozen-1 >= threshold {
			backoff = true
			log.Debug("Ancient blocks frozen already", "threshold", threshold, "frozen", frozen)
			continue
		}
		// Seems we have data ready to be frozen, process in usable batches
		var (
			start = time.Now()
			first = frozen    // the first block to freeze
			last  = threshold // the last block to freeze
		)
		if last-first+1 > freezerBatchLimit {
			last = freezerBatchLimit + first - 1
		}
		ancients, err := f.freezeRange(nfdb, first, last)
		if err != nil {
			log.Error("Error in block freeze operation", "err", err)
			backoff = true
			continue
		}
		// Batch of blocks have been frozen, flush them before wiping from key-value store
		if err := f.Sync(); err != nil {
			log.Crit("Failed to flush frozen tables", "err", err)
		}
		// Wipe out all data from the active database
		batch := db.NewBatch()
		for i := 0; i < len(ancients); i++ {
			// Always keep the genesis block in active database
			if first+uint64(i) != 0 {
				DeleteBlockWithoutNumber(batch, ancients[i], first+uint64(i))
				DeleteCanonicalHash(batch, first+uint64(i))
			}
		}
		if err := batch.Write(); err != nil {
			log.Crit("Failed to delete frozen canonical blocks", "err", err)
		}
		batch.Reset()

		// Wipe out side chains also and track dangling side chains
		var dangling []common.Hash
		frozen, _ = f.Ancients() // Needs reload after during freezeRange
		for number := first; number < frozen; number++ {
			// Always keep the genesis block in active database
			if number != 0 {
				dangling = ReadAllHashes(db, number)
				for _, hash := range dangling {
					log.Trace("Deleting side chain", "number", number, "hash", hash)
					DeleteBlock(batch, hash, number)
				}
			}
		}
		if err := batch.Write(); err != nil {
			log.Crit("Failed to delete frozen side blocks", "err", err)
		}
		batch.Reset()

		// Step into the future and delete any dangling side chains
		if frozen > 0 {
			tip := frozen
			for len(dangling) > 0 {
				drop := make(map[common.Hash]struct{})
				for _, hash := range dangling {
					log.Debug("Dangling parent from Freezer", "number", tip-1, "hash", hash)
					drop[hash] = struct{}{}
				}
				children := ReadAllHashes(db, tip)
				for i := 0; i < len(children); i++ {
					// Dig up the child and ensure it's dangling
					child := ReadHeader(nfdb, children[i], tip)
					if child == nil {
						log.Error("Missing dangling header", "number", tip, "hash", children[i])
						continue
					}
					if _, ok := drop[child.ParentHash]; !ok {
						children = append(children[:i], children[i+1:]...)
						i--
						continue
					}
					// Delete all block data associated with the child
					log.Debug("Deleting dangling block", "number", tip, "hash", children[i], "parent", child.ParentHash)
					DeleteBlock(batch, children[i], tip)
				}
				dangling = children
				tip++
			}
			if err := batch.Write(); err != nil {
				log.Crit("Failed to delete dangling side blocks", "err", err)
			}
		}

		// Log something friendly for the user
		context := []interface{}{
			"blocks", frozen - first, "elapsed", common.PrettyDuration(time.Since(start)), "number", frozen - 1,
		}
		if n := len(ancients); n > 0 {
			context = append(context, []interface{}{"hash", ancients[n-1]}...)
		}
		log.Debug("Deep froze chain segment", context...)

		// Avoid database thrashing with tiny writes
		if frozen-first < freezerBatchLimit {
			backoff = true
		}
	}
}

// freezeRange moves a batch of chain segments from the fast database to the freezer.
// The parameters (number, limit) specify the relevant block range, both of which
// are included.
func (f *chainFreezer) freezeRange(nfdb *nofreezedb, number, limit uint64) (hashes []common.Hash, err error) {
	hashes = make([]common.Hash, 0, limit-number+1)

	_, err = f.ModifyAncients(func(op ethdb.AncientWriteOp) error {
		for ; number <= limit; number++ {
			// Retrieve all the components of the canonical block.
			hash := ReadCanonicalHash(nfdb, number)
			if hash == (common.Hash{}) {
				return fmt.Errorf("canonical hash missing, can't freeze block %d", number)
			}
			header := ReadHeaderRLP(nfdb, hash, number)
			if len(header) == 0 {
				return fmt.Errorf("block header missing, can't freeze block %d", number)
			}
			body := ReadBodyRLP(nfdb, hash, number)
			if len(body) == 0 {
				return fmt.Errorf("block body missing, can't freeze block %d", number)
			}
			receipts := ReadReceiptsRLP(nfdb, hash, number)
			if len(receipts) == 0 {
				return fmt.Errorf("block receipts missing, can't freeze block %d", number)
			}
			td := ReadTdRLP(nfdb, hash, number)
			if len(td) == 0 {
				return fmt.Errorf("total difficulty missing, can't freeze block %d", number)
			}
			txBloom := ReadTxBloomRLP(nfdb, hash, number)
			if len(txBloom) == 0 {
				return fmt.Errorf("total transaction bloom, can't freeze block %d", number)
			}

			// Write to the batch.
			if err := op.AppendRaw(ChainFreezerHashTable, number, hash[:]); err != nil {
				return fmt.Errorf("can't write hash to Freezer: %v", err)
			}
			if err := op.AppendRaw(ChainFreezerHeaderTable, number, header); err != nil {
				return fmt.Errorf("can't write header to Freezer: %v", err)
			}
			if err := op.AppendRaw(ChainFreezerBodiesTable, number, body); err != nil {
				return fmt.Errorf("can't write body to Freezer: %v", err)
			}
			if err := op.AppendRaw(ChainFreezerReceiptTable, number, receipts); err != nil {
				return fmt.Errorf("can't write receipts to Freezer: %v", err)
			}
			if err := op.AppendRaw(ChainFreezerDifficultyTable, number, td); err != nil {
				return fmt.Errorf("can't write td to Freezer: %v", err)
			}
<<<<<<< HEAD
			if err := op.AppendRaw(ChainFreezerTransactionBloomTable, number, txBloom); err != nil {
				return fmt.Errorf("can't write transaction bloom to Freezer: %v", err)
			}

=======
>>>>>>> 3dd9b027
			hashes = append(hashes, hash)
		}
		return nil
	})
	return hashes, err
}<|MERGE_RESOLUTION|>--- conflicted
+++ resolved
@@ -340,13 +340,9 @@
 			if err := op.AppendRaw(ChainFreezerDifficultyTable, number, td); err != nil {
 				return fmt.Errorf("can't write td to Freezer: %v", err)
 			}
-<<<<<<< HEAD
 			if err := op.AppendRaw(ChainFreezerTransactionBloomTable, number, txBloom); err != nil {
 				return fmt.Errorf("can't write transaction bloom to Freezer: %v", err)
 			}
-
-=======
->>>>>>> 3dd9b027
 			hashes = append(hashes, hash)
 		}
 		return nil
