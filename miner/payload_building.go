--- conflicted
+++ resolved
@@ -40,14 +40,11 @@
 	FeeRecipient common.Address    // The provided recipient address for collecting transaction fee
 	Random       common.Hash       // The provided randomness value
 	Withdrawals  types.Withdrawals // The provided withdrawals
-<<<<<<< HEAD
+	BeaconRoot   *common.Hash      // The provided beaconRoot (Cancun)
 
 	NoTxPool     bool                 // Optimism addition: option to disable tx pool contents from being included
 	Transactions []*types.Transaction // Optimism addition: txs forced into the block via engine API
 	GasLimit     *uint64              // Optimism addition: override gas limit of the block to build
-=======
-	BeaconRoot   *common.Hash      // The provided beaconRoot (Cancun)
->>>>>>> 3f40e65c
 }
 
 // Id computes an 8-byte identifier by hashing the components of the payload arguments.
@@ -59,7 +56,9 @@
 	hasher.Write(args.Random[:])
 	hasher.Write(args.FeeRecipient[:])
 	rlp.Encode(hasher, args.Withdrawals)
-<<<<<<< HEAD
+	if args.BeaconRoot != nil {
+		hasher.Write(args.BeaconRoot[:])
+	}
 
 	if args.NoTxPool || len(args.Transactions) > 0 { // extend if extra payload attributes are used
 		binary.Write(hasher, binary.BigEndian, args.NoTxPool)
@@ -73,11 +72,6 @@
 		binary.Write(hasher, binary.BigEndian, *args.GasLimit)
 	}
 
-=======
-	if args.BeaconRoot != nil {
-		hasher.Write(args.BeaconRoot[:])
-	}
->>>>>>> 3f40e65c
 	var out engine.PayloadID
 	copy(out[:], hasher.Sum(nil)[:8])
 	return out
@@ -202,11 +196,6 @@
 	// Build the initial version with no transaction included. It should be fast
 	// enough to run. The empty payload can at least make sure there is something
 	// to deliver for not missing slot.
-<<<<<<< HEAD
-	empty, _, err := w.getSealingBlock(args.Parent, args.Timestamp, args.FeeRecipient, args.Random, args.Withdrawals, true, args.Transactions, args.GasLimit)
-	if err != nil {
-		return nil, err
-=======
 	emptyParams := &generateParams{
 		timestamp:   args.Timestamp,
 		forceTime:   true,
@@ -216,22 +205,19 @@
 		withdrawals: args.Withdrawals,
 		beaconRoot:  args.BeaconRoot,
 		noTxs:       true,
+		txs:         args.Transactions,
+		gasLimit:    args.GasLimit,
 	}
 	empty := w.getSealingBlock(emptyParams)
 	if empty.err != nil {
 		return nil, empty.err
->>>>>>> 3f40e65c
 	}
 
 	// Construct a payload object for return.
-<<<<<<< HEAD
-	payload := newPayload(empty, args.Id())
+	payload := newPayload(empty.block, args.Id())
 	if args.NoTxPool { // don't start the background payload updating job if there is no tx pool to pull from
 		return payload, nil
 	}
-=======
-	payload := newPayload(empty.block, args.Id())
->>>>>>> 3f40e65c
 
 	// Spin up a routine for updating the payload in background. This strategy
 	// can maximum the revenue for including transactions with highest fee.
@@ -255,21 +241,17 @@
 			withdrawals: args.Withdrawals,
 			beaconRoot:  args.BeaconRoot,
 			noTxs:       false,
+			txs:         args.Transactions,
+			gasLimit:    args.GasLimit,
 		}
 
 		for {
 			select {
 			case <-timer.C:
 				start := time.Now()
-<<<<<<< HEAD
-				block, fees, err := w.getSealingBlock(args.Parent, args.Timestamp, args.FeeRecipient, args.Random, args.Withdrawals, false, args.Transactions, args.GasLimit)
-				if err == nil {
-					payload.update(block, fees, time.Since(start))
-=======
 				r := w.getSealingBlock(fullParams)
 				if r.err == nil {
 					payload.update(r, time.Since(start))
->>>>>>> 3f40e65c
 				}
 				timer.Reset(w.recommit)
 			case <-payload.stop:
